--- conflicted
+++ resolved
@@ -17,8 +17,20 @@
     pub fn balance(&self, token: &Address) -> U256 {
         *self.balances.get(token).unwrap_or(&U256::from(0))
     }
-<<<<<<< HEAD
-    /// @returns how much of a token a user can send to receiver. Assuming receiver is an individual account.
+
+    /// This method calculates how much of a token a user can send to a given receiver.
+    /// The transfer limit is based on the trust relationship between the user and the receiver,
+    /// denoted by the trust_percentage argument.
+    /// We assume here the receiver is not an organization, and that the receiver is not the owner of
+    /// the token.
+    /// If the receiver is a regular user which is not the owner of the token, the method calculates the
+    /// transfer limit based on the balance of the receiver and the trust percentage. The method scales
+    /// down the receiver's balance based on the trust percentage and compares it with the original
+    /// balance to calculate the maximum amount the user can send.
+    /// The maximum amount a user can send is the smaller of the user's balance of the token and the
+    /// difference between the scaled receiver's balance and the balance calculated based on the trust
+    /// percentage.
+    /// @returns how much of a token a user can send to receiver.
     pub fn trust_transfer_limit(&self, receiver: &Safe, trust_percentage: u8, token: &Address) -> U256 {
 
         let receiver_balance = receiver.balance(token);
@@ -39,6 +51,4 @@
             )
         }
     }
-=======
->>>>>>> cf3b9701
 }